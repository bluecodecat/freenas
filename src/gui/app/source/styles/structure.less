<<<<<<< HEAD
.navBar {
    position: relative;
    background-color: #1f1f1f;
    min-height: 70px;
    width: 100%;
    z-index: 200;
    background-image: url("../img/freenas-logo.png");
    background-repeat: no-repeat;
    background-position: 15px 7px;
}

.leftMenu {
    position: absolute;
    background-color: #3d3d3d;
    /* #gradient > .horizontal(#1f1f1f, #3d3d3d); */
    top: 0px;
    bottom: 0px;
    left: 0px;
    width: 230px;
    z-index: 100;
=======
@left-menu-width: 230px;

.leftMenu {
    position: absolute;
    width: @left-menu-width;
    #gradient > .horizontal(#3d3d3d, #3d3d3d);
    top:    0;
    bottom: 0;
    left:   0;
}

.notificationBar {
  position: fixed;
  top:   0;
  right: 0;
  left:  0;
>>>>>>> 94b8fa10
}

.leftMenuContent {
    height: 100%;
    overflow: hidden;
    padding-top: 80px;
}

    .leftMenuContent ul {
        list-style-type: none;
        width: 100%;
        padding: 0;
    }

        .leftMenuContent ul li {
            /*background-color: fuchsia;*/
            display: block;
        }

            .leftMenuContent ul li a, .leftMenuContent ul li i {
                font-size: 125%;
                font-weight: 700;
                text-decoration: none;
                line-height: 2;
                color: #f3f3f3;
            }

            .leftMenuContent ul li i {
                padding-right: 5px;
            }



.mainGrid {
    padding-left: @left-menu-width;
    overflow-x: hidden;
}<|MERGE_RESOLUTION|>--- conflicted
+++ resolved
@@ -1,5 +1,6 @@
-<<<<<<< HEAD
-.navBar {
+@left-menu-width: 230px;
+
+.notificationBar {
     position: relative;
     background-color: #1f1f1f;
     min-height: 70px;
@@ -17,26 +18,8 @@
     top: 0px;
     bottom: 0px;
     left: 0px;
-    width: 230px;
+    width: @left-menu-width;
     z-index: 100;
-=======
-@left-menu-width: 230px;
-
-.leftMenu {
-    position: absolute;
-    width: @left-menu-width;
-    #gradient > .horizontal(#3d3d3d, #3d3d3d);
-    top:    0;
-    bottom: 0;
-    left:   0;
-}
-
-.notificationBar {
-  position: fixed;
-  top:   0;
-  right: 0;
-  left:  0;
->>>>>>> 94b8fa10
 }
 
 .leftMenuContent {
@@ -71,6 +54,7 @@
 
 
 .mainGrid {
+    width: 100%;
     padding-left: @left-menu-width;
     overflow-x: hidden;
 }